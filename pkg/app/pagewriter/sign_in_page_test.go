--- conflicted
+++ resolved
@@ -68,11 +68,8 @@
 				signInPage.template = tmpl
 
 				recorder := httptest.NewRecorder()
-<<<<<<< HEAD
+        
 				signInPage.WriteSignInPage(recorder, request, "/redirect", true)
-=======
-				signInPage.WriteSignInPage(recorder, request, "/redirect", false)
->>>>>>> f40b86c3
 
 				body, err := ioutil.ReadAll(recorder.Result().Body)
 				Expect(err).ToNot(HaveOccurred())
