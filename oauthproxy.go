--- conflicted
+++ resolved
@@ -432,7 +432,6 @@
 		redirectURL = "/"
 	}
 
-<<<<<<< HEAD
 	isAuthError := false
 	if code == http.StatusUnauthorized {
 		isAuthError = true
@@ -440,10 +439,8 @@
 		isAuthError = false
 	}
 
-=======
 	// We allow unescaped template.HTML since it is user configured options
 	/* #nosec G203 */
->>>>>>> d66fedfe
 	t := struct {
 		ProviderName  string
 		SignInMessage template.HTML
@@ -688,18 +685,13 @@
 	user, ok := p.ManualSignIn(req)
 	if ok {
 		session := &sessionsapi.SessionState{User: user}
-<<<<<<< HEAD
-		p.SaveSession(rw, req, session)
-		http.Redirect(rw, req, redirect, 302)
-=======
 		err = p.SaveSession(rw, req, session)
 		if err != nil {
 			logger.Printf("Error saving session: %v", err)
 			p.ErrorPage(rw, http.StatusInternalServerError, "Internal Server Error", err.Error())
 			return
 		}
-		http.Redirect(rw, req, redirect, http.StatusFound)
->>>>>>> d66fedfe
+		http.Redirect(rw, req, redirect, 302)
 	} else {
 		if p.SkipProviderButton {
 			p.OAuthStart(rw, req)
