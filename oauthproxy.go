--- conflicted
+++ resolved
@@ -644,7 +644,6 @@
 		redirectURL = "/"
 	}
 
-<<<<<<< HEAD
 	isAuthError := false
 	if code == http.StatusUnauthorized {
 		isAuthError = true
@@ -683,9 +682,7 @@
 		logger.Printf("Error rendering sign_in.html template: %v", err)
 		p.ErrorPage(rw, http.StatusInternalServerError, "Internal Server Error", err.Error())
 	}
-=======
 	p.pageWriter.WriteSignInPage(rw, req, redirectURL)
->>>>>>> db08de3f
 }
 
 // ManualSignIn handles basic auth logins to the proxy
